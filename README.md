--- conflicted
+++ resolved
@@ -30,14 +30,9 @@
 ### Supported Switches
 
 ```commandline
-<<<<<<< HEAD
-usage: cli.py [-h] -i INPUT_FILE [-o OUTPUT_FILE] [-n NUM_PREDICTIONS] [--no-resolve] [--force-download] [-t TEMPERATURE] [-d {auto,cpu,cuda,mps}]
-              [-q MAX_NEW_TOKENS] [--resolution_concurrency RESOLUTION_LIM] [--multi-apex]
-=======
 usage: cli.py [-h] -i INPUT_FILE [-o OUTPUT_FILE] [-n NUM_PREDICTIONS] [--no-resolve]
               [--force-download] [-t TEMPERATURE] [-d {auto,cpu,cuda,mps}] [-q MAX_NEW_TOKENS]
               [--resolution_concurrency RESOLUTION_LIM]
->>>>>>> d00dae60
 
 options:
   -h, --help            show this help message and exit
